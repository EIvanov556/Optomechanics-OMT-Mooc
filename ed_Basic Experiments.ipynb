--- conflicted
+++ resolved
@@ -33,15 +33,11 @@
   },
   {
    "cell_type": "code",
-<<<<<<< HEAD
-   "execution_count": 3,
-   "metadata": {},
-=======
+
    "execution_count": 28,
    "metadata": {
     "scrolled": true
    },
->>>>>>> 188fb84b
    "outputs": [],
    "source": [
     "#PURE OPTICS EXPERIMENT\n",
